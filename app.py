import os
import re
from typing import List, Dict, Any

from dotenv import load_dotenv

import requests
from flask import Flask, render_template, request

load_dotenv()
STEAM_API_KEY = os.getenv("STEAM_API_KEY")
BACKPACK_API_KEY = os.getenv("BACKPACK_API_KEY")

if not STEAM_API_KEY or not BACKPACK_API_KEY:
    raise ValueError("STEAM_API_KEY and BACKPACK_API_KEY must be set")

app = Flask(__name__)

BACKPACK_PRICES: Dict[str, float] = {}

# --- Utility functions ------------------------------------------------------


def extract_steamids(raw: str) -> List[str]:
    """Return SteamID64 strings extracted from text.

    The function scans ``raw`` for patterns like ``[U:1:123456]`` and ignores any
    other tokens (for example usernames or ``[A:1:...]`` entries).  The account
    ID is converted to SteamID64 by adding ``76561197960265728``.  Duplicates are
    removed while preserving the original order.
    """

    ids = re.findall(r"\[U:1:(\d+)\]", raw)
    seen: set[str] = set()
    results: List[str] = []
    for account_id in ids:
        sid64 = str(int(account_id) + 76561197960265728)
        if sid64 not in seen:
            seen.add(sid64)
            results.append(sid64)
    return results


def steamid_to_64(id_str: str) -> str:
    """Convert various SteamID forms to SteamID64."""
    # SteamID64
    if re.fullmatch(r"\d{17}", id_str):
        return id_str

    # SteamID2: STEAM_X:Y:Z
    if id_str.startswith("STEAM_"):
        try:
            _, y, z = id_str.split(":")
            y = int(y.split("_")[1]) if "_" in y else int(y)
            z = int(z)
        except (ValueError, IndexError):
            raise ValueError(f"Invalid SteamID2: {id_str}")
        account_id = z * 2 + y
        return str(account_id + 76561197960265728)

    # SteamID3: [U:1:Z]
    if id_str.startswith("[U:"):
        match = re.match(r"\[U:(\d+):(\d+)\]", id_str)
        if match:
            z = int(match.group(2))
            return str(z + 76561197960265728)
        match = re.match(r"\[U:1:(\d+)\]", id_str)
        if match:
            z = int(match.group(1))
            return str(z + 76561197960265728)

    # Vanity URL
    url = (
        "https://api.steampowered.com/ISteamUser/ResolveVanityURL/v1/"
        f"?key={STEAM_API_KEY}&vanityurl={id_str}"
    )
    print(f"Resolving vanity URL {id_str}")
    r = requests.get(url, timeout=10)
    r.raise_for_status()
    data = r.json().get("response", {})
    if data.get("success") != 1:
        raise ValueError(f"Unable to resolve vanity URL: {id_str}")
    return data["steamid"]


def fetch_prices() -> None:
    """Fetch price data from backpack.tf and populate BACKPACK_PRICES."""
    global BACKPACK_PRICES
    if BACKPACK_PRICES:
        return
    url = f"https://backpack.tf/api/IGetPrices/v4?key={BACKPACK_API_KEY}"
    print("Fetching price data from backpack.tf")
    r = requests.get(url, timeout=20)
    r.raise_for_status()
    data = r.json().get("response", {})
    if data.get("success") != 1:
        raise ValueError("Invalid response from backpack.tf")
    items = data.get("items", {})
    for name, info in items.items():
        price = extract_price(info)
        if price is not None:
            BACKPACK_PRICES[name] = price


def extract_price(item_data: Dict[str, Any]) -> float | None:
    """Extract a metal price from backpack.tf price data."""
    prices = item_data.get("prices", {})
    for quality in prices.values():
        if not isinstance(quality, dict):
            continue
        for tradable in quality.values():
            node = None
            if isinstance(tradable, list) and tradable:
                node = tradable[0]
            elif isinstance(tradable, dict):
                node = tradable
            if node and node.get("currency") == "metal":
                return float(node.get("value"))
    return None


def get_player_summary(steamid64: str) -> Dict[str, Any]:
    """Return profile name, avatar URL and TF2 playtime for a user."""
    # Get profile information
    url = (
        "https://api.steampowered.com/ISteamUser/GetPlayerSummaries/v2/"
        f"?key={STEAM_API_KEY}&steamids={steamid64}"
    )
    print(f"Fetching player summary for {steamid64}")
    r = requests.get(url, timeout=10)
    r.raise_for_status()
    players = r.json().get("response", {}).get("players", [])
    profile = f"https://steamcommunity.com/profiles/{steamid64}"
    if players:
        player = players[0]
        username = player.get("personaname", steamid64)
        avatar = player.get("avatarfull", "")
        profile = player.get("profileurl", profile)
    else:
        username = steamid64
        avatar = ""

    # Get TF2 playtime
    url_games = (
        "https://api.steampowered.com/IPlayerService/GetOwnedGames/v1/"
        f"?key={STEAM_API_KEY}&steamid={steamid64}&appids_filter[0]=440"
    )
    r2 = requests.get(url_games, timeout=10)
    r2.raise_for_status()
    data = r2.json().get("response", {})
    playtime = 0.0
    for game in data.get("games", []):
        if game.get("appid") == 440:
            playtime = game.get("playtime_forever", 0) / 60.0
            break

    return {
        "username": username,
        "avatar": avatar,
        "playtime": round(playtime, 1),
        "profile": profile,
    }


def fetch_inventory(steamid64: str) -> Dict[str, Any]:
    """Fetch TF2 inventory items for a user."""
    url = f"https://steamcommunity.com/inventory/{steamid64}/440/2?l=english&count=5000"
    print(f"Fetching inventory for {steamid64}")
    try:
        r = requests.get(url, timeout=20)
        r.raise_for_status()
    except requests.exceptions.HTTPError as exc:
        if exc.response is not None and exc.response.status_code == 400:
            print(f"Inventory fetch failed for {steamid64}: HTTP 400")
            return {"items": [], "error": "Private"}
        print(
            f"Inventory fetch failed for {steamid64}: HTTP {exc.response.status_code if exc.response else '?'}"
        )
        return {"items": [], "error": "Offline"}
    except requests.RequestException as exc:
        print(f"Inventory fetch failed for {steamid64}: {exc}")
        return {"items": [], "error": "Offline"}

    data = r.json()
    desc_map = {d["classid"]: d for d in data.get("descriptions", [])}
    items: List[Dict[str, Any]] = []
    for asset in data.get("assets", []):
        desc = desc_map.get(asset.get("classid"))
        if not desc:
            continue
        name = desc.get("market_hash_name") or desc.get("name")
        icon_url = desc.get("icon_url")
        icon = (
            f"https://steamcommunity-a.akamaihd.net/economy/image/{icon_url}"
        )
        price = BACKPACK_PRICES.get(name)
        price_str = f"{price:.2f}" if price is not None else "?"
        items.append({"name": name, "icon": icon, "price": price_str})
    return {"items": items}


# --- Flask routes -----------------------------------------------------------


@app.route("/", methods=["GET", "POST"])
def index():
    users: List[Dict[str, Any]] = []
    steamids_input = ""
    if request.method == "POST":
        steamids_input = request.form.get("steamids", "")
        ids = extract_steamids(steamids_input)
        fetch_prices()
        for sid64 in ids:
            try:
                summary = get_player_summary(sid64)
            except Exception as exc:
                print(f"Error fetching summary for {sid64}: {exc}")
                summary = {
                    "username": sid64,
                    "avatar": "",
                    "playtime": 0.0,
                    "profile": f"https://steamcommunity.com/profiles/{sid64}",
                }
            try:
                inv_result = fetch_inventory(sid64)
            except Exception as exc:
                print(f"Error processing {sid64}: {exc}")
                inv_result = {"items": [], "error": "Offline"}

            items = (
                inv_result.get("items", [])
                if isinstance(inv_result, dict)
                else inv_result
            )
            if not isinstance(items, list):
                items = []
            error_msg = (
<<<<<<< HEAD
                inv_result.get("error") if isinstance(inv_result, dict) else None
            )

            summary.update({"steamid": sid64, "items": items, "error": error_msg})
=======
                inv_result.get("error")
                if isinstance(inv_result, dict)
                else None
            )

            summary.update(
                {"steamid": sid64, "items": items, "error": error_msg}
            )
>>>>>>> a503f482
            users.append(summary)

        for user in users:
            if not isinstance(user.get("items"), list):
                user["items"] = []
    return render_template("index.html", users=users, steamids=steamids_input)


if __name__ == "__main__":
    app.run(debug=True, host="0.0.0.0", port=5000)<|MERGE_RESOLUTION|>--- conflicted
+++ resolved
@@ -235,12 +235,6 @@
             if not isinstance(items, list):
                 items = []
             error_msg = (
-<<<<<<< HEAD
-                inv_result.get("error") if isinstance(inv_result, dict) else None
-            )
-
-            summary.update({"steamid": sid64, "items": items, "error": error_msg})
-=======
                 inv_result.get("error")
                 if isinstance(inv_result, dict)
                 else None
@@ -249,7 +243,6 @@
             summary.update(
                 {"steamid": sid64, "items": items, "error": error_msg}
             )
->>>>>>> a503f482
             users.append(summary)
 
         for user in users:
