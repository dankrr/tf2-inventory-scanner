--- conflicted
+++ resolved
@@ -17,9 +17,6 @@
 `localStorage` and reflected through `aria-pressed` states and descriptive titles for accessibility.
 Sticky user headers now isolate their stacking context so they remain above item cards and prices while scrolling.
 
-<<<<<<< HEAD
 Item cards no longer render inline titles, keeping the grid clean; names appear only in the modal. Unusual effect icons are decorative overlays that ignore pointer events, and a JavaScript fallback removes the icon if it fails to load. Modal clicks are delegated from result containers so dynamically added cards remain interactive.
+
 Card media sit inside an `.item-media` wrapper that centers the main icon while keeping particle overlays behind it; failed effect images remove themselves to avoid broken placeholders.
-=======
-Item cards no longer render inline titles, keeping the grid clean; names appear only in the modal. Unusual effect icons are decorative overlays that ignore pointer events, and a JavaScript fallback removes the icon if it fails to load. Modal clicks are delegated from result containers so dynamically added cards remain interactive.
->>>>>>> c022348d
