import importlib
from pathlib import Path

import pytest
from flask import render_template_string
from bs4 import BeautifulSoup

HTML = '{% include "_user.html" %}'


@pytest.fixture
def app(monkeypatch):
    monkeypatch.setenv("STEAM_API_KEY", "x")
    monkeypatch.setenv("BPTF_API_KEY", "x")
    monkeypatch.setattr("utils.local_data.load_files", lambda *a, **k: ({}, {}))
    monkeypatch.setattr(
        "utils.price_loader.ensure_prices_cached",
        lambda refresh=False: Path("prices.json"),
    )
    monkeypatch.setattr(
        "utils.price_loader.ensure_currencies_cached",
        lambda refresh=False: Path("currencies.json"),
    )
    monkeypatch.setattr(
        "utils.price_loader.build_price_map",
        lambda path: {},
    )
    mod = importlib.import_module("app")
    importlib.reload(mod)
    return mod.app


@pytest.mark.parametrize(
    "context",
    [
        {"user": {"items": [{"name": "Foo", "image_url": ""}]}},
        {
            "user": {
                "items": [
                    {
                        "name": "Foo",
                        "image_url": "",
                        "badges": [{"icon": "★", "title": "Star"}],
                    }
                ]
            }
        },
        {"user": {"items": []}},
        {"user": {}},
    ],
)
def test_user_template_does_not_error(app, context):
    with app.test_request_context():
        app_module = importlib.import_module("app")
        context["user"] = app_module.normalize_user_payload(context.get("user", {}))
        render_template_string(HTML, **context)


def test_user_template_renders_badge_icon(app):
    context = {
        "user": {
            "items": [
                {
                    "name": "Bar",
                    "image_url": "",
                    "badges": [{"icon": "★", "title": "Star"}],
                }
            ]
        }
    }
    with app.test_request_context():
        app_module = importlib.import_module("app")
        context["user"] = app_module.normalize_user_payload(context["user"])
        html = render_template_string(HTML, **context)
    assert "★" in html


def test_user_template_renders_paint_spell_badge(app):
    context = {
        "user": {
            "items": [
                {
                    "name": "Painted Hat",
                    "image_url": "",
                    "badges": [{"icon": "🖌", "title": "Paint Spell"}],
                }
            ]
        }
    }
    with app.test_request_context():
        app_module = importlib.import_module("app")
        context["user"] = app_module.normalize_user_payload(context["user"])
        html = render_template_string(HTML, **context)
    assert "🖌" in html


def test_user_template_filters_hidden_items(app):
    context = {
        "user": {
            "items": [
                {"name": "Vis", "image_url": ""},
                {"name": "Hidden", "image_url": "", "_hidden": True},
            ]
        }
    }
    with app.test_request_context():
        app_module = importlib.import_module("app")
        context["user"] = app_module.normalize_user_payload(context["user"])
        html = render_template_string(HTML, **context)
    assert "Vis" in html
    assert "Hidden" not in html


def test_unusual_effect_rendered(app):
    context = {
        "user": {
            "items": [
                {
                    "name": "Burning Flames Cap",
                    "original_name": "Unusual Cap",
                    "display_name": "Burning Flames Cap",
                    "base_name": "Cap",
                    "unusual_effect_name": "Burning Flames",
                    "unusual_effect_id": 123,
                    "quality": "Unusual",
                    "strange": True,
                    "image_url": "",
                    "quality_color": "#fff",
                }
            ]
        }
    }
    with app.test_request_context():
        app_module = importlib.import_module("app")
        context["user"] = app_module.normalize_user_payload(context["user"])
        html = render_template_string(HTML, **context)
    soup = BeautifulSoup(html, "html.parser")
    title = soup.find("h2", class_="item-title")
    assert title is not None
    text = title.text.strip()
    assert text.startswith("Strange Burning Flames Cap")
    assert "Unusual" not in text


def test_war_paint_tool_target_displayed(app):
    context = {
        "user": {
            "items": [
                {
                    "name": "War Paint",
                    "display_name": "War Paint: Warhawk (Field-Tested)",
                    "image_url": "",
                    "badges": [],
                    "warpaint_name": "Warhawk",
                    "target_weapon_name": "Rocket Launcher",
                    "is_war_paint_tool": True,
                    "quality_color": "#fff",
                }
            ]
        }
    }
    with app.test_request_context():
        app_module = importlib.import_module("app")
        context["user"] = app_module.normalize_user_payload(context["user"])
        html = render_template_string(HTML, **context)
    assert "Rocket Launcher" in html


def test_decorated_quality_not_shown(app):
    context = {
        "user": {
            "items": [
                {
                    "name": "Decorated Weapon Flamethrower",
                    "composite_name": "Warhawk Flamethrower",
                    "display_name": "Warhawk Flamethrower",
                    "image_url": "",
                    "quality": "Decorated Weapon",
                    "quality_color": "#fff",
                }
            ]
        }
    }
    with app.test_request_context():
        app_module = importlib.import_module("app")
        context["user"] = app_module.normalize_user_payload(context["user"])
        html = render_template_string(HTML, **context)
    soup = BeautifulSoup(html, "html.parser")
    title = soup.find("h2", class_="item-title")
    assert title is not None
    assert title.text.strip() == "Warhawk Flamethrower"


def test_failed_user_has_retry_class(app):
    context = {"user": {"steamid": "123", "status": "failed", "items": []}}
    with app.test_request_context():
        app_module = importlib.import_module("app")
        context["user"] = app_module.normalize_user_payload(context["user"])
        html = render_template_string(HTML, **context)
    soup = BeautifulSoup(html, "html.parser")
    card = soup.find("div", {"data-steamid": "123"})
    assert card is not None
    classes = card.get("class", [])
    assert "retry-card" in classes


def test_trade_hold_class_rendered(app):
    context = {
        "user": {
            "items": [
                {
                    "name": "Widget",
                    "image_url": "",
                    "quality_color": "#fff",
                    "untradable_hold": True,
                }
            ]
        }
    }
    with app.test_request_context():
        app_module = importlib.import_module("app")
        context["user"] = app_module.normalize_user_payload(context["user"])
        html = render_template_string(HTML, **context)
    soup = BeautifulSoup(html, "html.parser")
    card = soup.find("div", class_="item-card")
    assert card is not None
    classes = card.get("class", [])
    assert "trade-hold" in classes


def test_uncraftable_class_rendered(app):
    context = {
        "user": {
            "items": [
                {
                    "name": "Gadget",
                    "image_url": "",
                    "quality_color": "#fff",
                    "uncraftable": True,
                }
            ]
        }
    }
    with app.test_request_context():
        app_module = importlib.import_module("app")
        context["user"] = app_module.normalize_user_payload(context["user"])
        html = render_template_string(HTML, **context)
    soup = BeautifulSoup(html, "html.parser")
    card = soup.find("div", class_="item-card")
    assert card is not None
    classes = card.get("class", [])
    assert "uncraftable" in classes


def test_australium_name_omits_strange_prefix(app):
    context = {
        "user": {
            "items": [
                {
                    "name": "Strange Australium Scattergun",
                    "display_name": "Australium Scattergun",
                    "base_name": "Scattergun",
                    "is_australium": True,
                    "quality": "Strange",
                    "image_url": "",
                    "quality_color": "#fff",
                }
            ]
        }
    }
    with app.test_request_context():
        app_module = importlib.import_module("app")
        context["user"] = app_module.normalize_user_payload(context["user"])
        html = render_template_string(HTML, **context)
    soup = BeautifulSoup(html, "html.parser")
    title = soup.find("h2", class_="item-title")
    assert title is not None
<<<<<<< HEAD
    assert title.text.strip() == "Australium Scattergun"
=======
    assert title.text.strip() == "Australium Scattergun"


def test_professional_killstreak_australium_title(app):
    context = {
        "user": {
            "items": [
                {
                    "name": "Professional Killstreak Australium Scattergun",
                    "display_name": "Australium Scattergun",
                    "base_name": "Scattergun",
                    "killstreak_name": "Professional",
                    "is_australium": True,
                    "quality": "Strange",
                    "image_url": "",
                    "quality_color": "#fff",
                }
            ]
        }
    }
    with app.test_request_context():
        app_module = importlib.import_module("app")
        context["user"] = app_module.normalize_user_payload(context["user"])
        html = render_template_string(HTML, **context)
    soup = BeautifulSoup(html, "html.parser")
    title = soup.find("h2", class_="item-title")
    assert title is not None
    assert title.text.strip() == "Professional Killstreak Australium Scattergun"
>>>>>>> 6e0541ef
<|MERGE_RESOLUTION|>--- conflicted
+++ resolved
@@ -275,10 +275,8 @@
     soup = BeautifulSoup(html, "html.parser")
     title = soup.find("h2", class_="item-title")
     assert title is not None
-<<<<<<< HEAD
     assert title.text.strip() == "Australium Scattergun"
-=======
-    assert title.text.strip() == "Australium Scattergun"
+
 
 
 def test_professional_killstreak_australium_title(app):
@@ -305,5 +303,4 @@
     soup = BeautifulSoup(html, "html.parser")
     title = soup.find("h2", class_="item-title")
     assert title is not None
-    assert title.text.strip() == "Professional Killstreak Australium Scattergun"
->>>>>>> 6e0541ef
+    assert title.text.strip() == "Professional Killstreak Australium Scattergun"