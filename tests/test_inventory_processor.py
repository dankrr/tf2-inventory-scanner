--- conflicted
+++ resolved
@@ -839,14 +839,7 @@
     assert item["resolved_name"] == "Hypergon Brass Beast"
 
 
-<<<<<<< HEAD
-=======
-def test_slug_to_paintkit_name_prefix_removed():
-    name = ip._slug_to_paintkit_name("paintkitweapon_brassbeast_hypergon")
-    assert name == "Hypergon"
-
-
->>>>>>> 06d6969d
+
 def test_kill_eater_fields(monkeypatch):
     data = {
         "items": [
