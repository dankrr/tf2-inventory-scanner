body {
  background-color: #121212;
  color: #e0e0e0;
  font-family: "Inter", "Segoe UI", "Helvetica Neue", sans-serif;
  margin: 2em;
  line-height: 1.5;
}

input,
textarea,
button,
.user-card {
  background-color: #1e1e1e;
  border: 1px solid #333;
  color: #fff;
}

.user-card {
  border-radius: 4px;
  padding: 8px;
  margin-bottom: 16px;
  position: relative;
  isolation: isolate;
  z-index: 0;
}

.user-box.loading {
  opacity: 0.6;
  filter: grayscale(0.4);
}

.profile-header .avatar-link {
  display: inline-block;
  line-height: 0;
}

/* ───── Profile header layout ─────────────────────────────── */
.profile-header {
  display: flex;
  flex-direction: column;
  align-items: center;
  text-align: center;
  gap: 0.25rem;
  margin-bottom: 0.5rem;
}

.profile-header .avatar-link img {
  width: 64px;
  border-radius: 8px;
}

/* ───── New user header layout ────────────────────────────── */
.user-header {
  display: flex;
  justify-content: space-between;
  align-items: center;
  margin-bottom: 1rem;
  padding: 0 1rem;
  position: sticky;
  top: 0;
  z-index: 2;
  background-color: #1e1e1e;
}

.user-card .card-body {
  position: relative;
  z-index: 0;
}

.user-card .user-header,
.user-card .sticky-header {
  z-index: 5;
}

.user-profile {
  display: flex;
  align-items: center;
  gap: 0.75rem;
}

.profile-details {
  display: flex;
  flex-direction: column;
}

.profile-pic {
  width: 64px;
  border-radius: 8px;
}

.user-controls {
  display: flex;
  align-items: center;
  gap: 0.5rem;
}

.user-search {
  background: #2a2a2a;
  border: 1px solid #555;
  border-radius: 4px;
  padding: 4px 8px;
  color: #fff;
}

.action-button.active {
  background-color: #666;
}

.profile-info {
  display: flex;
  flex-direction: column;
  align-items: center;
  gap: 0.25rem;
}

.profile-info .username,
.profile-details .username {
  font-weight: bold;
  font-size: 1.2rem;
}

.profile-info .profile-link {
  display: flex;
  align-items: center;
  gap: 0.25rem;
}

.profile-info .status-pill {
  margin-left: 0;
  margin-top: 0.25rem;
}

button {
  padding: 6px 12px;
  cursor: pointer;
}

.input-form {
  text-align: center;
  margin-bottom: 1.5rem;
}

.input-wrapper {
  position: relative;
  display: flex;
  align-items: center;
  max-width: 400px;
  margin: 0 auto;
}

.input-wrapper textarea {
  width: 100%;
  padding: 8px 8px 8px 36px;
  border-radius: 6px;
  resize: vertical;
}

.input-steam-icon {
  position: absolute;
  left: 10px;
  color: #888;
  pointer-events: none;
}

.input-wrapper textarea:focus {
  box-shadow: 0 0 0 2px #4285f4;
  outline: none;
}

.visually-hidden {
  position: absolute;
  width: 1px;
  height: 1px;
  padding: 0;
  margin: -1px;
  overflow: hidden;
  clip: rect(0 0 0 0);
  white-space: nowrap;
  border: 0;
}

.primary-btn,
.refresh-btn {
  background-color: #333;
  border: none;
  border-radius: 6px;
  color: #fff;
}

.action-button {
  padding: 10px 18px;
  font-size: 16px;
  border-radius: 8px;
  background-color: #444;
  color: white;
  border: none;
  cursor: pointer;
}

.action-button[aria-pressed="true"] {
  background-color: #666;
}

.action-button[aria-pressed="true"] i {
  filter: invert(1);
}

.btn-disabled {
  background-color: #444;
  color: #aaa;
  cursor: not-allowed;
}

.form-actions {
  display: flex;
  gap: 10px;
  align-items: center;
  justify-content: center;
  margin-bottom: 1rem;
}

#completed-container,
#failed-container {
  margin-top: 16px;
}

.bucket-title {
  margin-bottom: 0.5rem;
}

.jump-btn {
  position: fixed;
  bottom: 20px;
  right: 20px;
  z-index: 1000;
  padding: 10px 16px;
  border-radius: 8px;
  background-color: #444;
  color: #fff;
  border: none;
  cursor: pointer;
}

.jump-btn.hidden {
  display: none;
}

.inventory-container {
  display: flex;
  flex-wrap: wrap;
  gap: 6px;
}

.status-pill {
  background: transparent;
  border: 1px solid transparent;
  padding: 2px 6px;
  border-radius: 4px;
  font-size: 0.8em;
  margin-left: 4px;
  cursor: default;
  transition: background 0.2s;
}

.status-pill.parsed {
  color: #6fdc6f;
  border-color: #4caf50;
}

.status-pill.private {
  color: #ccc;
  border-color: #777;
}

.status-pill.failed {
  color: #ffaaaa;
  border-color: #c00;
  cursor: pointer;
}

.status-pill.failed:hover {
  background: rgba(255, 0, 0, 0.1);
}

.item-wrapper {
  display: flex;
  flex-direction: column;
  align-items: center;
  margin: 4px;
}

.item-card {
  display: flex;
  flex-direction: column;
  align-items: center;
  justify-content: flex-start;
  width: 96px;
  height: 124px;
  padding: 4px;
  margin: 0;
  border: 3px solid var(--quality-color);
  border-radius: 8px;
  box-sizing: border-box;
  overflow: hidden;
  background-color: var(--quality-color, #1e1e1e);
  position: relative; /* ensure badges overlay */
}
body.border-mode .item-card {
  background-color: #1e1e1e;
}
body.compact .item-wrapper {
  margin: 2px;
}
body.compact .item-card {
  width: 80px;
  height: 110px;
}
body.compact .item-name {
  font-size: 10px;
}
.item-card.trade-hold {
  border-color: #ff4040;
}
.item-card.uncraftable {
  border-style: dashed;
  border-width: 2px;
  box-shadow: inset 0 0 0 2px #aaa; /* inner border inside quality color */
}

.particle-overlay {
  position: absolute;
  inset: 0;
  display: flex;
  align-items: center;
  justify-content: center;
  pointer-events: none;
  z-index: 0;
}
.particle-overlay img {
  max-width: 100%;
  max-height: 100%;
  object-fit: contain;
}

.item-card:hover {
  transform: translateY(-2px) scale(1.03);
  box-shadow: 0 4px 8px rgba(0, 0, 0, 0.5);
}
.item-badges {
  position: absolute;
  right: 2px;
  bottom: 2px;
  display: flex;
  gap: 1px;
  pointer-events: none;
  font-size: 14px;
  z-index: 3;
}
.item-qty {
  position: absolute;
  left: 2px;
  top: 2px;
  background: rgba(0, 0, 0, 0.6);
  color: #fff;
  padding: 0 3px;
  border-radius: 4px;
  font-size: 12px;
  pointer-events: none;
  z-index: 3;
}
.item-badges .badge {
  filter: drop-shadow(0 0 2px #0008);
}
.badge-icon {
  width: 14px;
  height: 14px;
  filter: drop-shadow(0 0 2px #0008);
  pointer-events: none;
}

@media (max-width: 480px) {
  .badge-icon {
    width: 11px;
    height: 11px;
  }
}
.badge[data-icon="⚔"] {
  color: #ff7e30;
  filter: drop-shadow(0 0 3px #ff7e30);
}

.badge[data-icon="★"] {
  color: #8650ac;
  filter: drop-shadow(0 0 2px #8650ac);
}

/* Killstreak chevrons */
.badge[data-icon="›"],
.badge[data-icon="››"],
.badge[data-icon="›››"] {
  color: #ff7e30;
  filter: drop-shadow(0 0 3px #ff7e30);
}

.chevron-icon {
  font-weight: bold;
  -webkit-background-clip: text;
  background-clip: text;
  color: transparent;
}
.badge[data-icon="👣"],
.badge[data-icon="🎤"],
.badge[data-icon="🗣️"],
.badge[data-icon="🔥"],
.badge[data-icon="👻"],
.badge[data-icon="🎃"] {
  color: #a156d6;
  filter: drop-shadow(0 0 2px #a156d6);
}
.ks-effect {
  color: #ffffff;
  font-weight: bold;
}
.ks-tier {
  color: #ffffff;
  font-weight: bold;
  margin-right: 2px;
}
.unusual-effect {
  font-weight: bold;
  color: #8650ac;
  margin-right: 4px;
}
.item-img {
  max-width: 64px;
  max-height: 64px;
  margin-bottom: 6px;
  position: relative;
  z-index: 2;
}
.missing-icon {
  width: 100%;
  height: 50%;
  background: #444;
  display: flex;
  align-items: center;
  justify-content: center;
}

.item-name {
  color: #fff;
  -webkit-text-stroke: 1px #000; /* Clean outline */
  paint-order: stroke fill;
  display: -webkit-box;
  -webkit-box-orient: vertical;
  -webkit-line-clamp: 3;
  overflow: hidden;
  word-break: break-word;
  white-space: normal;
  text-align: center;
  line-height: 1.2;
  font-size: 11px;
  max-height: 42px;
  position: relative;
  z-index: 3;
}

.item-price {
  margin-top: 2px;
  font-size: 11px;
  text-align: center;
  word-wrap: break-word;
}

/* ───── Paint colour dot (used in card & modal) ───────────────────── */
.paint-dot {
  display: inline-block;
  width: 12px;
  height: 12px;
  margin-right: 4px;
  border: 1px solid #333;
  border-radius: 50%;
  vertical-align: middle;
}

.killstreak-info {
  display: flex;
  align-items: center;
  flex-wrap: wrap;
  gap: 8px;
  margin-top: 6px;
  font-size: 0.95rem;
}

.killstreak-tier {
  font-weight: bold;
  text-transform: uppercase;
  color: #fff;
}

.sheen {
  display: flex;
  align-items: center;
  gap: 4px;
  font-weight: bold;
}

.sheen-dot {
  width: 12px;
  height: 12px;
  border-radius: 50%;
  background-size: cover;
  display: inline-block;
}

.killstreaker {
  font-style: normal;
  color: #fff;
}

.tf2-hours {
  margin: 0.25rem 0 0;
  font-size: 0.9em;
}

a.backpack-link {
  color: #ddd;
  text-decoration: none;
  font-weight: 500;
}

a.backpack-link:hover {
  color: #fff;
  text-decoration: underline;
}

a.backpack-link:visited {
  color: #ddd;
}

.history-link {
  color: inherit;
  text-decoration: none;
  border-bottom: 1px solid currentColor;
}

.history-link:hover {
  text-decoration: underline;
}

.history-link:visited {
  color: inherit;
}

.inline-icon {
  height: 1em;
  width: auto;
  vertical-align: middle;
  margin-left: 4px;
}

.footer {
  text-align: center;
  color: #aaa;
  padding: 10px;
  font-size: 0.9rem;
}

.bptf-link {
  color: #ccc;
  text-decoration: none;
}

.bptf-link:hover {
  text-decoration: underline;
  color: #fff;
}

.bptf-logo {
  height: 1em;
  width: auto;
  vertical-align: middle;
  margin-left: 4px;
}

.page-footer {
  margin-top: 2rem;
  text-align: center;
  font-size: 0.8rem;
  color: #aaa;
}

@media (max-width: 600px) {
  body {
    margin: 1em;
  }
  .inventory-container {
    gap: 2px;
    overflow-x: auto;
  }
  .profile-pic {
    width: 48px;
  }
  .profile-details .username {
    font-size: 1rem;
  }
}

/* === Footer Refinement === */
.site-footer {
  text-align: center;
  padding: 20px 12px 28px;
  font-size: 0.8rem; /* Reduced from 0.9rem */
  color: #b0b0b0;
  line-height: 1.5;
  border-top: 1px solid #333;
}

.site-footer .attribution,
.site-footer .disclaimer {
  margin-bottom: 10px;
}

.site-footer .attribution {
  font-size: 0.9rem;
}

.site-footer a.bptf-link {
  color: #b0b0b0;
  font-weight: 500;
  text-decoration: none;
  border-bottom: 1px dashed #777;
  transition:
    color 0.2s ease,
    border 0.2s ease;
}

.site-footer a.bptf-link:hover {
  color: #ffffff;
  border-bottom: 1px solid #999;
}

.site-footer a.schema-link {
  color: #b0b0b0;
  font-weight: 500;
  text-decoration: none;
  border-bottom: 1px dashed #777;
  transition:
    color 0.2s ease,
    border 0.2s ease;
}

.site-footer a.schema-link:hover {
  color: #ffffff;
  border-bottom: 1px solid #999;
}

.footer-icon {
  height: 1em;
  vertical-align: middle;
  margin-left: 4px;
  opacity: 0.75;
}

.steam-icon {
  display: inline-block;
  margin-right: 6px;
  vertical-align: middle;
  font-size: 1em;
  color: #c0c0c0;
}

html,
body {
  height: 100%;
  margin: 0;
}

.page-container {
  display: flex;
  flex-direction: column;
  min-height: 100vh;
}

.content-wrap {
  flex: 1;
}

.fade-in {
  opacity: 0;
  transform: translateY(10px);
  transition:
    opacity 0.3s ease,
    transform 0.3s ease;
}

.fade-in.show {
  opacity: 1;
  transform: translateY(0);
}

footer {
  padding: 1rem;
  text-align: center;
  font-size: 0.85rem;
  color: #aaa;
}

.toast {
  position: fixed;
  bottom: 1.5rem;
  right: 1.5rem;
  background-color: rgba(0, 0, 0, 0.85);
  color: #f0f0f0;
  padding: 0.75rem 1.25rem;
  border-radius: 8px;
  box-shadow: 0 4px 12px rgba(0, 0, 0, 0.4);
  font-size: 0.95rem;
  z-index: 1000;
  opacity: 0;
  transform: translateY(20px);
  transition:
    opacity 0.3s ease,
    transform 0.3s ease;
}

.toast.show {
  opacity: 1;
  transform: translateY(0);
}

.toast.hidden {
  display: none;
}

.particle-bg {
  position: absolute;
  top: 0;
  left: 0;
  width: 100%;
  height: 100%;
  object-fit: cover;
  opacity: 0.9;
  z-index: 1;
  pointer-events: none;
}

/* Ensure effect overlays don't block item card clicks */
.item-card > .particle-bg {
  pointer-events: none;
}

<<<<<<< HEAD
/* --- Center the media inside each card --- */
.item-card {
  position: relative;
}
.item-media {
  /* fill the card and center its contents */
  display: flex;
  align-items: center;
  justify-content: center;
  height: 100%;
  width: 100%;
  box-sizing: border-box;
  padding: 6px; /* keeps icons off the border ring */
  position: relative; /* establishes a containing block for .particle-bg */
}
.item-media > img.item-img,
.item-media > .kit-composite,
.item-media > .missing-icon {
  /* ensure the visible element is centered perfectly */
  margin: 0 auto;
}
/* keep the effect image behind, never clickable */
.item-media > .particle-bg {
  position: absolute;
  inset: 0;
  z-index: 0;
  pointer-events: none;
}
/* visible media sits above overlay */
.item-img,
.kit-composite,
.missing-icon {
  position: relative;
  z-index: 1;
}

=======
>>>>>>> c022348d
/* Make the whole card reliably clickable; overlays never intercept */
.item-card {
  position: relative;
  cursor: pointer;
}
.item-badges,
.item-qty,
.badge,
.badge-icon,
.paint-dot,
.statclock-badge {
  pointer-events: none;
}

/* Safety: if any old markup remains, hide card titles globally */
.item-name {
  display: none !important;
}

#modal-custom-name {
  font-size: 0.9rem;
  color: #ccc;
  margin-top: 2px;
}

/* ---- Killstreak kit composite images ---- */
.kit-composite {
  position: relative;
  width: 96px;
  height: 96px;
}

.kit-bg {
  width: 100%;
  height: 100%;
}

.kit-weapon-overlay {
  position: absolute;
  bottom: 4px;
  right: 4px;
  width: 50%;
  max-width: 48px;
  height: auto;
  z-index: 2;
  opacity: 0.8;
  pointer-events: none;
}

.kit-composite:hover .kit-weapon-overlay {
  transform: scale(1.05);
  transition: transform 0.2s ease-in-out;
}

.australium-icon {
  width: 14px;
  height: 14px;
  filter: brightness(0) saturate(100%) invert(84%) sepia(43%) saturate(750%)
    hue-rotate(10deg) brightness(110%);
  margin-left: 4px;
  vertical-align: middle;
}

.statclock-badge {
  position: absolute;
  top: 4px;
  left: 4px;
  width: 14px;
  height: 14px;
  z-index: 3;
  opacity: 0.95;
  pointer-events: none;
}

@media (max-width: 480px) {
  .statclock-badge {
    width: 11px;
    height: 11px;
    top: 3px;
    left: 3px;
  }
}

@media (max-width: 480px) {
  .item-card {
    width: 88px;
    height: 118px;
  }
  .item-name {
    font-size: 10px;
  }
}<|MERGE_RESOLUTION|>--- conflicted
+++ resolved
@@ -750,10 +750,9 @@
   pointer-events: none;
 }
 
-<<<<<<< HEAD
 /* --- Center the media inside each card --- */
 .item-card {
-  position: relative;
+  position: relative;            /* keep cursor rule elsewhere if you have one */
 }
 .item-media {
   /* fill the card and center its contents */
@@ -763,8 +762,8 @@
   height: 100%;
   width: 100%;
   box-sizing: border-box;
-  padding: 6px; /* keeps icons off the border ring */
-  position: relative; /* establishes a containing block for .particle-bg */
+  padding: 6px;                  /* keeps icons off the border ring */
+  position: relative;            /* containing block for .particle-bg */
 }
 .item-media > img.item-img,
 .item-media > .kit-composite,
@@ -787,8 +786,6 @@
   z-index: 1;
 }
 
-=======
->>>>>>> c022348d
 /* Make the whole card reliably clickable; overlays never intercept */
 .item-card {
   position: relative;
