<div
  class="item-card{% if item.untradable_hold %} trade-hold{% endif %}{% if item.uncraftable %} uncraftable{% endif %}{% if item.has_strange_tracking %} elevated-strange{% endif %}"
  style="--quality-color: {{ item.quality_color }}; border-color: {{ item.border_color or item.quality_color }};"
  {%
  if
  item.has_strange_tracking
  %}title="Has Strange tracking"
  {%
  endif
  %}
  data-item='{{ item|tojson|safe }}'
  data-craftable="{{ 'true' if item.craftable else 'false' }}"
>
  <div class="item-badges">
    {% if item.is_australium %}
    <img
      src="/static/images/logos/australium.png"
      class="australium-icon"
      alt="Australium"
    />
    {% endif %} {% if item.paint_hex %}
    <span
      class="paint-dot"
      style="background-color: {{ item.paint_hex }};"
      title="Paint: {{ item.paint_name }}"
    ></span>
    {% endif %} {% for badge in item.badges %} {% if badge.type != 'statclock'
    and badge.icon != '🎨' %} {% if badge.type == 'killstreak' %}
    <span class="badge" data-icon="{{ badge.icon }}" title="{{ badge.title }}">
      <span
        class="chevron-icon"
        {%
        if
        item.sheen_gradient_css
        %}
        style="{{ item.sheen_gradient_css }}; -webkit-background-clip: text; background-clip: text; color: transparent;"
        {%
        elif
        item.sheen_color
        %}
        style="color: {{ item.sheen_color }};"
        {%
        endif
        %}
        >{{ badge.icon }}</span
      >
    </span>
    {% elif badge.icon_url %}
    <img
      src="{{ badge.icon_url }}"
      class="badge-icon"
      alt=""
      title="{{ badge.title }}"
    />
    {% else %}
    <span
      class="badge"
      data-icon="{{ badge.icon }}"
      {%
      if
      badge.color
      %}
      style="color:{{ badge.color }}"
      {%
      endif
      %}
      title="{{ badge.title }}"
      >{{ badge.icon }}</span
    >
    {% endif %} {% endif %} {% endfor %}
  </div>
  {% if item.quantity and item.quantity > 1 %}
  <span class="item-qty">x{{ item.quantity }}</span>
  {% endif %} {% if item.statclock_badge %}
  <img
    src="{{ item.statclock_badge }}"
    class="statclock-badge"
    alt="StatTrak™"
    title="StatTrak™ Active"
  />
<<<<<<< HEAD
  {% endif %}
  <div class="item-media">
    {% if item.unusual_effect_id %}
=======
  {% endif %} {% if item.unusual_effect_id %}
  <img
    class="particle-bg"
    loading="lazy"
    src="/static/images/effects/{{ item.unusual_effect_id }}.png"
    data-src="/static/images/effects/{{ item.unusual_effect_id }}.png"
    alt=""
    aria-hidden="true"
  />
  {% endif %} {% if item.target_weapon_image %}
  <div class="kit-composite">
>>>>>>> c022348d
    <img
      class="kit-bg"
      src="{{ item.image_url }}"
      loading="lazy"
<<<<<<< HEAD
      src="/static/images/effects/{{ item.unusual_effect_id }}.png"
      data-src="/static/images/effects/{{ item.unusual_effect_id }}.png"
      alt=""
      aria-hidden="true"
      onerror="this.remove()"
    />
    {% endif %} {% if item.target_weapon_image %}
    <div class="kit-composite">
      <img
        class="kit-bg"
        src="{{ item.image_url }}"
        loading="lazy"
        width="96"
        height="96"
        alt="{{ item.display_name }}"
      />
      <img
        class="kit-weapon-overlay"
        src="{{ item.target_weapon_image }}"
        loading="lazy"
        alt="overlay"
      />
    </div>
    {% elif item.image_url %}
=======
      width="96"
      height="96"
      alt="{{ item.display_name }}"
    />
>>>>>>> c022348d
    <img
      class="kit-weapon-overlay"
      src="{{ item.target_weapon_image }}"
      loading="lazy"
<<<<<<< HEAD
      src="{{ item.image_url }}"
      data-src="{{ item.image_url }}"
      alt="{{ item.display_name }}"
      width="64"
      height="64"
      onerror="this.style.display='none';"
    />
    {% else %}
    <div class="missing-icon"></div>
    {% endif %}
  </div>
  {% set title_parts = [] %} {% if item.killstreak_name %} {% if
=======
      alt="overlay"
    />
  </div>
  {% elif item.image_url %}
  <img
    class="item-img"
    loading="lazy"
    src="{{ item.image_url }}"
    data-src="{{ item.image_url }}"
    alt="{{ item.display_name }}"
    width="64"
    height="64"
    onerror="this.style.display='none';"
  />
  {% else %}
  <div class="missing-icon"></div>
  {% endif %} {% set title_parts = [] %} {% if item.killstreak_name %} {% if
>>>>>>> c022348d
  item.killstreak_name == 'Killstreak' %} {% set _ =
  title_parts.append('Killstreak') %} {% else %} {% set _ =
  title_parts.append(item.killstreak_name) %} {% set _ =
  title_parts.append('Killstreak') %} {% endif %} {% endif %} {% set quality =
  item.quality %} {% if not item.is_australium %} {% if quality == 'Strange' %}
  {% set _ = title_parts.append('Strange') %} {% elif quality and quality not in
  ('Unique', 'Normal', 'Decorated Weapon') %} {% if not (quality == 'Unusual'
  and item.unusual_effect_id) %} {% set _ = title_parts.append(quality) %} {%
  endif %} {% endif %} {% endif %} {% if item.is_war_paint_tool %} {% if
  item.target_weapon_name %} {% set base = (item.warpaint_name ~ ' ' ~
  item.target_weapon_name) %} {% else %} {% set base = item.warpaint_name or
  item.display_name %} {% endif %} {% elif item.unusual_effect_id %} {% set base
  = item.display_name %} {% else %} {% set base = item.composite_name or
  item.base_name or item.display_name or item.name %} {% endif %} {% if
  item.is_australium %} {% set base = 'Australium ' ~ base %} {% endif %} {% set
  _ = title_parts.append(base) %} {# Card title removed by design; keep names
  for modal only. #}
</div><|MERGE_RESOLUTION|>--- conflicted
+++ resolved
@@ -78,35 +78,21 @@
     alt="StatTrak™"
     title="StatTrak™ Active"
   />
-<<<<<<< HEAD
-  {% endif %}
-  <div class="item-media">
-    {% if item.unusual_effect_id %}
-=======
-  {% endif %} {% if item.unusual_effect_id %}
-  <img
-    class="particle-bg"
-    loading="lazy"
-    src="/static/images/effects/{{ item.unusual_effect_id }}.png"
-    data-src="/static/images/effects/{{ item.unusual_effect_id }}.png"
-    alt=""
-    aria-hidden="true"
-  />
-  {% endif %} {% if item.target_weapon_image %}
-  <div class="kit-composite">
->>>>>>> c022348d
+{% endif %}
+<div class="item-media">
+  {% if item.unusual_effect_id %}
     <img
-      class="kit-bg"
-      src="{{ item.image_url }}"
+      class="particle-bg"
       loading="lazy"
-<<<<<<< HEAD
       src="/static/images/effects/{{ item.unusual_effect_id }}.png"
       data-src="/static/images/effects/{{ item.unusual_effect_id }}.png"
       alt=""
       aria-hidden="true"
       onerror="this.remove()"
     />
-    {% endif %} {% if item.target_weapon_image %}
+  {% endif %}
+
+  {% if item.target_weapon_image %}
     <div class="kit-composite">
       <img
         class="kit-bg"
@@ -123,18 +109,10 @@
         alt="overlay"
       />
     </div>
-    {% elif item.image_url %}
-=======
-      width="96"
-      height="96"
-      alt="{{ item.display_name }}"
-    />
->>>>>>> c022348d
+  {% elif item.image_url %}
     <img
-      class="kit-weapon-overlay"
-      src="{{ item.target_weapon_image }}"
+      class="item-img"
       loading="lazy"
-<<<<<<< HEAD
       src="{{ item.image_url }}"
       data-src="{{ item.image_url }}"
       alt="{{ item.display_name }}"
@@ -142,30 +120,11 @@
       height="64"
       onerror="this.style.display='none';"
     />
-    {% else %}
+  {% else %}
     <div class="missing-icon"></div>
-    {% endif %}
-  </div>
-  {% set title_parts = [] %} {% if item.killstreak_name %} {% if
-=======
-      alt="overlay"
-    />
-  </div>
-  {% elif item.image_url %}
-  <img
-    class="item-img"
-    loading="lazy"
-    src="{{ item.image_url }}"
-    data-src="{{ item.image_url }}"
-    alt="{{ item.display_name }}"
-    width="64"
-    height="64"
-    onerror="this.style.display='none';"
-  />
-  {% else %}
-  <div class="missing-icon"></div>
-  {% endif %} {% set title_parts = [] %} {% if item.killstreak_name %} {% if
->>>>>>> c022348d
+  {% endif %}
+</div>
+{% set title_parts = [] %} {% if item.killstreak_name %} {% if
   item.killstreak_name == 'Killstreak' %} {% set _ =
   title_parts.append('Killstreak') %} {% else %} {% set _ =
   title_parts.append(item.killstreak_name) %} {% set _ =
